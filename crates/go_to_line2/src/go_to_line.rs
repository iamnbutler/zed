use editor::{display_map::ToDisplayPoint, scroll::autoscroll::Autoscroll, Editor};
use gpui::{
    actions, div, prelude::*, AppContext, Div, EventEmitter, ParentComponent, Render, SharedString,
    Styled, Subscription, View, ViewContext, VisualContext, WindowContext,
};
use text::{Bias, Point};
use theme::ActiveTheme;
use ui::{h_stack, v_stack, Label, LabelColor, StyledExt};
use util::paths::FILE_ROW_COLUMN_DELIMITER;
use workspace::{Modal, ModalEvent, Workspace};

actions!(Toggle);

pub fn init(cx: &mut AppContext) {
    cx.observe_new_views(GoToLine::register).detach();
}

pub struct GoToLine {
    line_editor: View<Editor>,
    active_editor: View<Editor>,
    current_text: SharedString,
    prev_scroll_position: Option<gpui::Point<f32>>,
    _subscriptions: Vec<Subscription>,
}

impl EventEmitter<ModalEvent> for GoToLine {}
impl Modal for GoToLine {
    fn focus(&self, cx: &mut WindowContext) {
        self.line_editor.update(cx, |editor, cx| editor.focus(cx))
    }
}

impl GoToLine {
    fn register(workspace: &mut Workspace, _: &mut ViewContext<Workspace>) {
        workspace.register_action(|workspace, _: &Toggle, cx| {
            let Some(editor) = workspace
                .active_item(cx)
                .and_then(|active_item| active_item.downcast::<Editor>())
            else {
                return;
            };

            workspace.toggle_modal(cx, move |cx| GoToLine::new(editor, cx));
        });
    }

    pub fn new(active_editor: View<Editor>, cx: &mut ViewContext<Self>) -> Self {
        let line_editor = cx.build_view(|cx| Editor::single_line(cx));
        let line_editor_change = cx.subscribe(&line_editor, Self::on_line_editor_event);

        let editor = active_editor.read(cx);
        let cursor = editor.selections.last::<Point>(cx).head();
        let last_line = editor.buffer().read(cx).snapshot(cx).max_point().row;
        let scroll_position = active_editor.update(cx, |editor, cx| editor.scroll_position(cx));

        let current_text = format!(
            "line {} of {} (column {})",
            cursor.row + 1,
            last_line + 1,
            cursor.column + 1,
        );

        Self {
            line_editor,
            active_editor,
            current_text: current_text.into(),
            prev_scroll_position: Some(scroll_position),
            _subscriptions: vec![line_editor_change, cx.on_release(Self::release)],
        }
    }

    fn release(&mut self, cx: &mut WindowContext) {
        let scroll_position = self.prev_scroll_position.take();
        self.active_editor.update(cx, |editor, cx| {
            editor.highlight_rows(None);
            if let Some(scroll_position) = scroll_position {
                editor.set_scroll_position(scroll_position, cx);
            }
            cx.notify();
        })
    }

    fn on_line_editor_event(
        &mut self,
        _: View<Editor>,
        event: &editor::Event,
        cx: &mut ViewContext<Self>,
    ) {
        match event {
            // todo!() this isn't working...
            editor::Event::Blurred => cx.emit(ModalEvent::Dismissed),
            editor::Event::BufferEdited { .. } => self.highlight_current_line(cx),
            _ => {}
        }
    }

    fn highlight_current_line(&mut self, cx: &mut ViewContext<Self>) {
        if let Some(point) = self.point_from_query(cx) {
            self.active_editor.update(cx, |active_editor, cx| {
                let snapshot = active_editor.snapshot(cx).display_snapshot;
                let point = snapshot.buffer_snapshot.clip_point(point, Bias::Left);
                let display_point = point.to_display_point(&snapshot);
                let row = display_point.row();
                active_editor.highlight_rows(Some(row..row + 1));
                active_editor.request_autoscroll(Autoscroll::center(), cx);
            });
            cx.notify();
        }
    }

    fn point_from_query(&self, cx: &ViewContext<Self>) -> Option<Point> {
        let line_editor = self.line_editor.read(cx).text(cx);
        let mut components = line_editor
            .splitn(2, FILE_ROW_COLUMN_DELIMITER)
            .map(str::trim)
            .fuse();
        let row = components.next().and_then(|row| row.parse::<u32>().ok())?;
        let column = components.next().and_then(|col| col.parse::<u32>().ok());
        Some(Point::new(
            row.saturating_sub(1),
            column.unwrap_or(0).saturating_sub(1),
        ))
    }

    fn cancel(&mut self, _: &menu::Cancel, cx: &mut ViewContext<Self>) {
        cx.emit(ModalEvent::Dismissed);
    }

    fn confirm(&mut self, _: &menu::Confirm, cx: &mut ViewContext<Self>) {
        if let Some(point) = self.point_from_query(cx) {
            self.active_editor.update(cx, |editor, cx| {
                let snapshot = editor.snapshot(cx).display_snapshot;
                let point = snapshot.buffer_snapshot.clip_point(point, Bias::Left);
                editor.change_selections(Some(Autoscroll::center()), cx, |s| {
                    s.select_ranges([point..point])
                });
                editor.focus(cx);
                cx.notify();
            });
            self.prev_scroll_position.take();
        }

        cx.emit(ModalEvent::Dismissed);
    }
}

impl Render for GoToLine {
    type Element = Div<Self>;

    fn render(&mut self, cx: &mut ViewContext<Self>) -> Self::Element {
<<<<<<< HEAD
        modal(cx)
            .key_context("GoToLine")
=======
        div()
            .elevation_2(cx)
            .context("GoToLine")
>>>>>>> 58f9ef99
            .on_action(Self::cancel)
            .on_action(Self::confirm)
            .w_96()
            .child(
                v_stack()
                    .px_1()
                    .pt_0p5()
                    .gap_px()
                    .child(
                        v_stack()
                            .py_0p5()
                            .px_1()
                            .child(div().px_1().py_0p5().child(self.line_editor.clone())),
                    )
                    .child(
                        div()
                            .h_px()
                            .w_full()
                            .bg(cx.theme().colors().element_background),
                    )
                    .child(
                        h_stack()
                            .justify_between()
                            .px_2()
                            .py_1()
                            .child(Label::new(self.current_text.clone()).color(LabelColor::Muted)),
                    ),
            )
    }
}<|MERGE_RESOLUTION|>--- conflicted
+++ resolved
@@ -148,14 +148,9 @@
     type Element = Div<Self>;
 
     fn render(&mut self, cx: &mut ViewContext<Self>) -> Self::Element {
-<<<<<<< HEAD
-        modal(cx)
-            .key_context("GoToLine")
-=======
         div()
             .elevation_2(cx)
-            .context("GoToLine")
->>>>>>> 58f9ef99
+            .key_context("GoToLine")
             .on_action(Self::cancel)
             .on_action(Self::confirm)
             .w_96()
